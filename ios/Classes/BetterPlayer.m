--- conflicted
+++ resolved
@@ -141,9 +141,6 @@
     return degrees;
 };
 
-<<<<<<< HEAD
-- (void)setDataSourceAsset:(NSString*)asset withKey:(NSString*)key withCertificateUrl:(NSString*)certificateUrl withLicenseUrl:(NSString*)licenseUrl cacheKey:(NSString*)cacheKey cacheManager:(CacheManager*)cacheManager overriddenDuration:(int) overriddenDuration{
-=======
 - (AVMutableVideoComposition*)getVideoCompositionWithTransform:(CGAffineTransform)transform
                                                      withAsset:(AVAsset*)asset
                                                 withVideoTrack:(AVAssetTrack*)videoTrack {
@@ -201,7 +198,6 @@
 }
 
 - (void)setDataSourceAsset:(NSString*)asset withKey:(NSString*)key withCertificateUrl:(NSString*)certificateUrl withLicenseUrl:(NSString*)licenseUrl cacheKey:(NSString*)cacheKey cacheManager:(VideoCacheManager*)cacheManager overriddenDuration:(int) overriddenDuration{
->>>>>>> 9a0301ac
     NSString* path = [[NSBundle mainBundle] pathForResource:asset ofType:nil];
     return [self setDataSourceURL:[NSURL fileURLWithPath:path] withKey:key withCertificateUrl:certificateUrl withLicenseUrl:(NSString*)licenseUrl withHeaders: @{} withCache: false cacheKey:cacheKey cacheManager:cacheManager overriddenDuration:overriddenDuration videoExtension: nil];
 }
@@ -248,6 +244,37 @@
     _isStalledCheckStarted = false;
     _playerRate = 1;
     [_player replaceCurrentItemWithPlayerItem:item];
+
+    AVAsset* asset = [item asset];
+    void (^assetCompletionHandler)(void) = ^{
+        if ([asset statusOfValueForKey:@"tracks" error:nil] == AVKeyValueStatusLoaded) {
+            NSArray* tracks = [asset tracksWithMediaType:AVMediaTypeVideo];
+            if ([tracks count] > 0) {
+                AVAssetTrack* videoTrack = tracks[0];
+                void (^trackCompletionHandler)(void) = ^{
+                    if (self->_disposed) return;
+                    if ([videoTrack statusOfValueForKey:@"preferredTransform"
+                                                  error:nil] == AVKeyValueStatusLoaded) {
+                        // Rotate the video by using a videoComposition and the preferredTransform
+                        self->_preferredTransform = [self fixTransform:videoTrack];
+                        // Note:
+                        // https://developer.apple.com/documentation/avfoundation/avplayeritem/1388818-videocomposition
+                        // Video composition can only be used with file-based media and is not supported for
+                        // use with media served using HTTP Live Streaming.
+                        AVMutableVideoComposition* videoComposition =
+                        [self getVideoCompositionWithTransform:self->_preferredTransform
+                                                     withAsset:asset
+                                                withVideoTrack:videoTrack];
+                        item.videoComposition = videoComposition;
+                    }
+                };
+                [videoTrack loadValuesAsynchronouslyForKeys:@[ @"preferredTransform" ]
+                                          completionHandler:trackCompletionHandler];
+            }
+        }
+    };
+
+    [asset loadValuesAsynchronouslyForKeys:@[ @"tracks" ] completionHandler:assetCompletionHandler];
     [self addObservers:item];
 }
 
