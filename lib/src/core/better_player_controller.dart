--- conflicted
+++ resolved
@@ -536,7 +536,6 @@
     }
     _postEvent(
         BetterPlayerEvent(BetterPlayerEventType.CHANGED_PLAYER_VISIBILITY));
-<<<<<<< HEAD
 
     if (betterPlayerConfiguration.handleLifecycle) {
       if (betterPlayerConfiguration.playerVisibilityChangedBehavior != null) {
@@ -544,24 +543,12 @@
             .playerVisibilityChangedBehavior(visibilityFraction);
       } else {
         if (visibilityFraction == 0) {
-          _wasPlayingBeforePause = await isPlaying();
+          _wasPlayingBeforePause = isPlaying();
           pause();
         } else {
-          if (_wasPlayingBeforePause && !(await isPlaying())) {
+          if (_wasPlayingBeforePause && !isPlaying()) {
             play();
           }
-=======
-    if (betterPlayerConfiguration.playerVisibilityChangedBehavior != null) {
-      betterPlayerConfiguration
-          .playerVisibilityChangedBehavior(visibilityFraction);
-    } else {
-      if (visibilityFraction == 0) {
-        _wasPlayingBeforePause = isPlaying();
-        pause();
-      } else {
-        if (_wasPlayingBeforePause && !isPlaying()) {
-          play();
->>>>>>> c512ae1a
         }
       }
     }
@@ -646,6 +633,20 @@
         : betterPlayerConfiguration.aspectRatio;
   }
 
+  ///Setup overridden aspect ratio.
+  void setOverriddenAspectRatio(double aspectRatio) {
+    _overriddenAspectRatio = aspectRatio;
+  }
+
+  ///Get aspect ratio used in current video. If aspect ratio is null, then
+  ///aspect ratio from BetterPlayerConfiguration will be used. Otherwise
+  ///[_overriddenAspectRatio] will be used.
+  double getAspectRatio() {
+    return _overriddenAspectRatio != null
+        ? _overriddenAspectRatio
+        : betterPlayerConfiguration.aspectRatio;
+  }
+
   @override
   void dispose() {
     if (!_disposed) {
