--- conflicted
+++ resolved
@@ -444,12 +444,7 @@
   ///Initializes video based on configuration. Invoke actions which need to be
   ///run on player start.
   Future _initializeVideo() async {
-<<<<<<< HEAD
     setLooping(betterPlayerConfiguration.looping);
-=======
-    await videoPlayerController?.setLooping(betterPlayerConfiguration.looping);
->>>>>>> a893d152
-
     _videoEventStreamSubscription = videoPlayerController
         ?.videoEventStreamController.stream
         .listen(_handleVideoEvent);
